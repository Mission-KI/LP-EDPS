name: Release

on:
    push:
        tags: "*"

env:
    OPENAPI_SCHEMA: edps_openapi_${{ github.ref_name }}.json
<<<<<<< HEAD
    WHEEL_NAME: edps.whl
=======
    IMAGE_PATH: beebucket/edps
>>>>>>> 91894dba
    LICENSES_ARTIFACT_NAME: licenses.csv
    CONFIG_README_ARTIFACT_NAME: config_readme.md
    PIP_EXTRA_INDEX_URL: https://download.pytorch.org/whl/cpu

jobs:
    build_wheel:
        runs-on: ubuntu-24.04
        name: Build Release Wheel
        outputs:
            wheel-artifact: ${{ steps.build.outputs.wheel-artifact-name }}
        steps:
        -   uses: actions/checkout@v4
            with:
                lfs: true
        -   id: build
            uses: beebucket/build-wheel-action@v1

    generate_schemas:
        runs-on: ubuntu-24.04
        name: Generate Schemata
        needs:
        -   build_wheel
        steps:
        -   uses: actions/checkout@v4
        -   uses: actions/setup-python@v5
            with:
                python-version-file: '.python-version'
                cache: 'pip'
        -   uses: actions/download-artifact@v4
            id: download_wheel
            with:
                name: ${{ needs.build_wheel.outputs.wheel-artifact }}
                path: ${{ github.workspace }}
        -   name: Install
            run: |
                pip install ${{ steps.download_wheel.outputs.download-path }}
        -   name: Generate OpenAPI Schema
            run: edps_export_openapi_schema --output ${{ env.OPENAPI_SCHEMA }}
        -   uses: actions/upload-artifact@v4
            with:
                name: ${{ env.OPENAPI_SCHEMA }}
                path: ${{ env.OPENAPI_SCHEMA }}

    license_report:
        runs-on: ubuntu-24.04
        name: Create License Report
        needs:
        -   build_wheel
        steps:
        -   uses: actions/checkout@v4
        -   uses: actions/setup-python@v5
            with:
                python-version-file: '.python-version'
                cache: 'pip'
        -   uses: actions/download-artifact@v4
            id: download_wheel
            with:
                name: ${{ needs.build_wheel.outputs.wheel-artifact }}
                path: ${{ github.workspace }}
        -   name: Install
            run: |
                pip install ${{ steps.download_wheel.outputs.download-path }}[test]
        -   name: Run pip-licenses
            run: pip-licenses --format=csv --with-url --with-authors --order=license --output-file ${{ env.LICENSES_ARTIFACT_NAME }}
        -   name: Upload License Report
            uses: actions/upload-artifact@v4
            with:
                name: ${{ env.LICENSES_ARTIFACT_NAME }}
                path: ${{ env.LICENSES_ARTIFACT_NAME }}
    
    configuration-readme:
        runs-on: ubuntu-24.04
        name: Create Configuration Readme
        needs:
        -   build_wheel
        steps:
        -   uses: actions/checkout@v4
        -   uses: actions/setup-python@v5
            with:
                python-version-file: '.python-version'
                cache: 'pip'
        -   uses: actions/download-artifact@v4
            id: download_wheel
            with:
                name: ${{ needs.build_wheel.outputs.wheel-artifact }}
                path: ${{ github.workspace }}
        -   name: Install
            run: |
                pip install ${{ steps.download_wheel.outputs.download-path }}[test]
        -   name: Run pydantic markdown generator
            run: pydantic_markdown --model edps.Config --output ${{ env.CONFIG_README_ARTIFACT_NAME }}
        -   name: Upload readme
            uses: actions/upload-artifact@v4
            with:
                name: ${{ env.CONFIG_README_ARTIFACT_NAME }}
                path: ${{ env.CONFIG_README_ARTIFACT_NAME }}
<<<<<<< HEAD
=======

    build_and_release_docker:
        runs-on: ubuntu-24.04
        name: Build and Push EDPS docker image
        needs:
        -   build_wheel
        timeout-minutes: 1440
        env:
            REGISTRY: docker.io
        outputs:
            dockerhub_reference: "${{ steps.build.outputs.image-reference }}"
        steps:
        -   uses: actions/checkout@v4
        -   uses: actions/download-artifact@v4
            id: download_wheel
            with:
                name: ${{ needs.build_wheel.outputs.wheel-artifact }}
                path: ${{ github.workspace }}/dist
        -   uses: beebucket/create-docker-image-action@v1
            id: build
            with:
              image-name: ${{ env.IMAGE_PATH }}
              push-image: true
              dockerfile: "./docker/Dockerfile"
              registry: docker.io
              username: cicdcorebeebucket
              password: ${{ secrets.DOCKER_HUB_ACCESS_TOKEN }}
              platforms: |
                linux/amd64
              build-args: |
                VERSION=${{ github.ref_name }}
              build-secrets: |
                REPO_TOKEN=${{ secrets.GIT_HUB_API_KEY }}
>>>>>>> 91894dba

    create_release:
        runs-on: ubuntu-24.04
        name: Create Release
        needs:
        -   build_wheel
        -   generate_schemas
        -   license_report
        -   configuration-readme
        env:
            ARTIFACTS_DIR: "${{ github.workspace }}/release_artifacts"
        steps:
        -   name: Create Directory for artifacts
            run: mkdir -p ${{ env.ARTIFACTS_DIR }}
        -   uses: actions/download-artifact@v4
            with:
                pattern: "!*.dockerbuild"
                path: "${{ env.ARTIFACTS_DIR }}"
        -   name: Release
            uses: softprops/action-gh-release@v2
            with:
<<<<<<< HEAD
                files: ${{ env.ARTIFACTS_DIR }}/*
=======
                body:
                    "Dockerhub Reference (private): ${{ needs.build_and_release_docker.outputs.dockerhub_reference }}\n"
                files: "${{ env.ARTIFACTS_DIR }}/**/*"
>>>>>>> 91894dba
                fail_on_unmatched_files: true
                draft: true
                generate_release_notes: true<|MERGE_RESOLUTION|>--- conflicted
+++ resolved
@@ -6,11 +6,7 @@
 
 env:
     OPENAPI_SCHEMA: edps_openapi_${{ github.ref_name }}.json
-<<<<<<< HEAD
     WHEEL_NAME: edps.whl
-=======
-    IMAGE_PATH: beebucket/edps
->>>>>>> 91894dba
     LICENSES_ARTIFACT_NAME: licenses.csv
     CONFIG_README_ARTIFACT_NAME: config_readme.md
     PIP_EXTRA_INDEX_URL: https://download.pytorch.org/whl/cpu
@@ -107,42 +103,6 @@
             with:
                 name: ${{ env.CONFIG_README_ARTIFACT_NAME }}
                 path: ${{ env.CONFIG_README_ARTIFACT_NAME }}
-<<<<<<< HEAD
-=======
-
-    build_and_release_docker:
-        runs-on: ubuntu-24.04
-        name: Build and Push EDPS docker image
-        needs:
-        -   build_wheel
-        timeout-minutes: 1440
-        env:
-            REGISTRY: docker.io
-        outputs:
-            dockerhub_reference: "${{ steps.build.outputs.image-reference }}"
-        steps:
-        -   uses: actions/checkout@v4
-        -   uses: actions/download-artifact@v4
-            id: download_wheel
-            with:
-                name: ${{ needs.build_wheel.outputs.wheel-artifact }}
-                path: ${{ github.workspace }}/dist
-        -   uses: beebucket/create-docker-image-action@v1
-            id: build
-            with:
-              image-name: ${{ env.IMAGE_PATH }}
-              push-image: true
-              dockerfile: "./docker/Dockerfile"
-              registry: docker.io
-              username: cicdcorebeebucket
-              password: ${{ secrets.DOCKER_HUB_ACCESS_TOKEN }}
-              platforms: |
-                linux/amd64
-              build-args: |
-                VERSION=${{ github.ref_name }}
-              build-secrets: |
-                REPO_TOKEN=${{ secrets.GIT_HUB_API_KEY }}
->>>>>>> 91894dba
 
     create_release:
         runs-on: ubuntu-24.04
@@ -164,13 +124,7 @@
         -   name: Release
             uses: softprops/action-gh-release@v2
             with:
-<<<<<<< HEAD
                 files: ${{ env.ARTIFACTS_DIR }}/*
-=======
-                body:
-                    "Dockerhub Reference (private): ${{ needs.build_and_release_docker.outputs.dockerhub_reference }}\n"
-                files: "${{ env.ARTIFACTS_DIR }}/**/*"
->>>>>>> 91894dba
                 fail_on_unmatched_files: true
                 draft: true
                 generate_release_notes: true